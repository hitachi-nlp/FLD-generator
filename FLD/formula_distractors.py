--- conflicted
+++ resolved
@@ -624,13 +624,8 @@
         n_trial = 0
         while True:
             # gradually increase the number of extension steps to find the "just in" size tree.
-<<<<<<< HEAD
-            branch_extension_steps = min(size + n_trial * 2, max_branch_extension_steps)
+            branch_extension_steps = min(size + n_trial * 2, self.max_branch_extension_steps)
             self._log(logging.INFO, f'trial={n_trial}  branch_extension_steps={branch_extension_steps}')
-=======
-            branch_extension_steps = min(size + n_trial * 2, self.max_branch_extension_steps)
-            logger.info('-- (NegativeTreeDistractor) trial=%d    branch_extension_steps=%d', n_trial, branch_extension_steps)
->>>>>>> 660bfe9d
 
             try:
                 if initial_sampling == 'negated_hypothesis':
