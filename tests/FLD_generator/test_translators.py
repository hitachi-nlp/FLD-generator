from typing import List, Optional, Set
import logging
import sys

from FLD_generator.formula import Formula, negate, eliminate_double_negation
from FLD_generator.translators import build as build_translator, TemplatedTranslator
from FLD_generator.translators.japanese import JapaneseTranslator
from FLD_generator.word_banks import build_wordbank
from FLD_generator.translators.japanese.postprocessor import build_postprocessor
from FLD_generator.utils import fix_seed
from FLD_generator.knowledge_banks import build_knowledge_bank
from FLD_generator.knowledge_banks.base import KnowledgeBankBase
from logger_setup import setup as setup_logger

fix_seed(0)


def _build_translator(lang,
                      knowledge_banks: Optional[List[KnowledgeBankBase]] = None):
    # word_bank = None
    word_bank = build_wordbank(lang)

    if lang == 'eng':
        # translation_config_dir = './configs/translations/eng/thing.v1/'
        translation_config_dir = './configs/translations/eng/thing_person.v0/'
    elif lang == 'jpn':
        translation_config_dir = './configs/translations/jpn/thing.v1/'
    else:
        raise ValueError()

    translator = build_translator(
        lang,
        [translation_config_dir],
        word_bank,
        use_fixed_translation=False,
        reused_object_nouns_max_factor=1.0,
        limit_vocab_size_per_type=None,
        # volume_to_weight='sqrt',
        volume_to_weight='log10',
        default_weight_factor_type='W_VOL__1.0',
        adj_verb_noun_ratio='1-1-1',
        knowledge_banks=knowledge_banks,
    )

    return translator


def make_show_translation_func(translator):

    def show_translations(formula_reps: List[str],
                          trial=5,
                          intermediate_constant_formula_reps: Optional[List[str]] = None,
                          do_negation=True,
                          **kwargs) -> None:
        formulas = [Formula(rep) for rep in formula_reps]
        intermediate_constant_formulas = [Formula(rep)
                                          for rep in intermediate_constant_formula_reps or []]
        if do_negation:
            types = ['posi', 'neg']
        else:
            types = ['posi']

        for type_ in types:
            if type_ == 'posi':
                _formulas = formulas
            elif type_ == 'neg':
                _formulas = [eliminate_double_negation(negate(formula)) for formula in formulas]
            print('\n\n\n================   translation  ================')
            for i_trial in range(0, trial):
                if len(formulas) >= 2:
                    print('')
                translations, _ = translator.translate(_formulas, intermediate_constant_formulas or [], **kwargs)
                for formula, (_, translation, _, knowledge_type) in zip(_formulas, translations):
                    print(formula.rep,
                          f'(interm={intermediate_constant_formulas}, knowledge_type={knowledge_type})',
                          '  ->  ',
                          f'{translation:<100}')
            sys.stdout.flush()

    return show_translations


def test_templated_translator_lang(lang: str, knowledge_banks: Optional[List[KnowledgeBankBase]] = None):
    translator = _build_translator(lang, knowledge_banks=knowledge_banks)
    show_translations = make_show_translation_func(translator)

    if knowledge_banks is None:
        # show_translations(['{A}'], trial=30)
        # show_translations(['¬({A})'], trial=30)

        # show_translations(['(¬{A} & {B})'], trial=30)
        # show_translations(['(¬{A} v {B})'], trial=30)

        # show_translations(['{A} -> {B}'], trial=30)
        # show_translations(['¬{A} -> {B}'], trial=30)
        # show_translations(['{A} -> ¬{B}'], trial=30)
        # show_translations(['({A} & {B}) -> {C}'], trial=30)
        # show_translations(['({A} v {B}) -> {C}'], trial=30)
        # show_translations(['{A} -> ({B} & {C})'], trial=30)
        # show_translations(['{A} -> ({B} v {C})'], trial=30)


        # show_translations(['{A}{a}'], trial=30)

        # show_translations(['(¬{A}{a} & {B}{a})'], trial=30)
        # show_translations(['(¬{A}{a} v {B}{a})'], trial=30)

        # show_translations(['({A}{a} -> {B}{a})'], trial=30)
        # show_translations(['(¬{A}{a} -> {B}{a})'], trial=30)
        # show_translations(['({A}{a} -> ¬{B}{a})'], trial=30)
        # show_translations(['({A}{a} & {B}{a}) -> {C}{c}'], trial=30)
        # show_translations(['({A}{a} v {B}{a}) -> {C}{c}'], trial=30)
        # show_translations(['{A}{a} -> ({B}{b} & {C}{b})'], trial=30)
        # show_translations(['{A}{a} -> ({B}{b} v {C}{b})'], trial=30)


        # show_translations(['(Ex): {A}x'], trial=30)
        # show_translations(['(Ex): (¬{A}x & {B}x)'], trial=30)
        # show_translations(['(Ex): (¬{A}x v {B}x)'], trial=30)
        # show_translations(['(Ex): {A}x -> {B}x'], trial=30)
        # show_translations(['(Ex): (¬{A}x & {B}x) -> {C}x'], trial=30)
        # show_translations(['(Ex): (¬{A}x v {B}x) -> {C}x'], trial=30)

        # show_translations(['(x): {A}x'], trial=30)
        # show_translations(['(x): (¬{A}x & {B}x)'], trial=30)
        # show_translations(['(x): (¬{A}x v {B}x)'], trial=30)
        # show_translations(['(x): {A}x -> {B}x'], trial=30)
        # show_translations(['(x): (¬{A}x & {B}x) -> {C}x'], trial=30)
        # show_translations(['(x): (¬{A}x v {B}x) -> {C}x'], trial=30)

        # # # multiple formulas
        # show_translations(
        #     [
        #         '{A}{a} -> {B}{b}',
        #         '{B}{b} -> {C}{c}',
        #         '{C}{c} -> {D}{d}',
        #     ],
        #     5
        # )

        # show_translations(
        #     [
        #         '{A}',
        #         '{B}',
        #         '{C}',
        #         '{D}{d}',
        #         '{E}{e}',
        #         '{F}{f}',
        #     ],
        #     5,
        # )

        # show_translations(
        #     [
        #         '(x): {A}x -> {B}x',
        #         '(x): {B}x -> {C}x',
        #         '(x): {C}x -> {D}x',
        #     ],
        #     5,
        # )

        show_translations(
            [
                '{A}{a} -> {B}{b}',
                '{C}{b} -> {D}{d}',
            ],
            5,
            intermediate_constant_formula_reps=['{b}', '{d}'],
        )

<<<<<<< HEAD
=======
        show_translations(
            [
                '{A}{a} -> {B}{b}',
                '{C}{c} -> {D}{d}',
                '{F}{f} -> {G}{g}',
            ],
            5,
            intermediate_constant_formula_reps=['{a}', '{d}'],
        )
>>>>>>> d2f15a1e
    else:
        show_translations(['{A}{a}'], trial=100, knowledge_injection_idxs=[0], do_negation=False)
        # show_translations(['{A} -> {B}'], trial=100, knowledge_injection_idxs=[0], do_negation=False)
        # show_translations(['(x): {A}x -> {B}x'], trial=100, knowledge_injection_idxs=[0], do_negation=False)
        # show_translations(['(x): {A}x -> ¬{B}x'], trial=100, knowledge_injection_idxs=[0], do_negation=False)


def test_eng():
    test_templated_translator_lang('eng')


def test_eng_with_knowledge():
    knowledge_banks = [
        # build_knowledge_bank(
        #     'atomic',
        #     './res/knowledge_banks/commonsense-kg-completion/data/atomic/train.txt',
        # ),
        # build_knowledge_bank(
        #     'concept_net_100k',
        #     './res/knowledge_banks/commonsense-kg-completion/data/ConceptNet/train.txt',
        # ),
        build_knowledge_bank(
            'dbpedia',
            './res/knowledge_banks/DBpedia500/train1.txt',
        ),
    ]

    test_templated_translator_lang('eng', knowledge_banks=knowledge_banks)


def test_jpn():
    test_templated_translator_lang('jpn')


def test_jpn_postprocess():
    wb = build_wordbank('jpn')
    postprocessor = build_postprocessor(wb)

    def _check_katsuyou(src: str, golds: List[str], trial=100):
        pred = postprocessor.apply(src)

        print('\n\n================ _check_katsuyou ===================')
        print('input      :', src)
        print()
        print('expected   :', golds)

        done: Set[str] = set([])
        for _ in range(trial):
            postprocessor.reset_assets()
            pred = postprocessor.apply(src)
            if pred in done:
                continue

            print()
            print('output     :', pred)
            assert pred in golds
            done.add(pred)
            if done == set(golds):
                break

        assert done == set(golds)

    _check_katsuyou('この人間が走るならばつらい', ['この人間が走ればつらい'])
    _check_katsuyou('この人間が機械だならばつらい', ['この人間が機械ならばつらい'])
    _check_katsuyou('この人間がきれいだならばつらい', ['この人間がきれいならばつらい'])
    _check_katsuyou('この人間が美しいならばつらい', ['この人間が美しいならばつらい'])


    _check_katsuyou('この人間がきれいだか美しい', ['この人間がきれいであるか美しい'])
    _check_katsuyou('この人間が会議だか美しい', ['この人間が会議であるか美しい'])
    _check_katsuyou('もしこのブローチは小館花であるか菊雄だか両方ならばあのどら猫はいする', ['もしこのブローチは小館花であるか菊雄であるか両方ならばあのどら猫はいする'])


    _check_katsuyou('きれいだものはある', ['きれいなものはある'])
    _check_katsuyou('きれいだことはある', ['きれいなことはある'])
    _check_katsuyou('「きれいだ」ものはある', ['「きれいな」ものはある'])


    _check_katsuyou('この人間は美しいし赤い', ['この人間は美しいし赤い', 'この人間は美しくて赤い'])
    _check_katsuyou('この人間はきれいだし赤い', ['この人間はきれいだし赤い', 'この人間はきれいで赤い'])


    _check_katsuyou('この人間は走るない', ['この人間は走らない'])
    _check_katsuyou('この人間は美しいない', ['この人間は美しくない'])
    _check_katsuyou('この人間は機械だない', ['この人間は機械でない'])
    _check_katsuyou('この人間は機械だないし，あの熊も機械だない', ['この人間は機械でないし，あの熊も機械でない', 'この人間は機械でなくて，あの熊も機械でない'])


    _check_katsuyou('この人間はきれいだない', ['この人間はきれいでない'])
    _check_katsuyou('この人間が美しいない', ['この人間が美しくない'])
    _check_katsuyou('この人間は会議するない', ['この人間は会議しない'])


    _check_katsuyou('この人間は走るないない', ['この人間は走らなくない'])
    _check_katsuyou('この人間は機械だないない', ['この人間は機械でなくない'])
    _check_katsuyou('この人間はきれいだないない', ['この人間はきれいでなくない'])
    _check_katsuyou('この人間が美しいないない', ['この人間が美しくなくない'])

    _check_katsuyou(
        'この人間とあの人間とその人間とこの熊とあの熊とその熊',
        [f'{ningen_kosoado}人間と{ningen_kosoado}人間と{ningen_kosoado}人間と{kuma_kosoado}熊と{kuma_kosoado}熊と{kuma_kosoado}熊'
         for ningen_kosoado in ['この', 'あの', 'その']
         for kuma_kosoado in ['この', 'あの', 'その']]
    )


if __name__ == '__main__':
    setup_logger(level=logging.DEBUG)
<<<<<<< HEAD

    # test_eng()
    # test_eng_with_knowledge()

    test_jpn_postprocess()
=======
    test_eng()
    # test_eng_with_knowledge()
>>>>>>> d2f15a1e
    # test_jpn()<|MERGE_RESOLUTION|>--- conflicted
+++ resolved
@@ -168,8 +168,6 @@
             intermediate_constant_formula_reps=['{b}', '{d}'],
         )
 
-<<<<<<< HEAD
-=======
         show_translations(
             [
                 '{A}{a} -> {B}{b}',
@@ -179,7 +177,6 @@
             5,
             intermediate_constant_formula_reps=['{a}', '{d}'],
         )
->>>>>>> d2f15a1e
     else:
         show_translations(['{A}{a}'], trial=100, knowledge_injection_idxs=[0], do_negation=False)
         # show_translations(['{A} -> {B}'], trial=100, knowledge_injection_idxs=[0], do_negation=False)
@@ -288,14 +285,9 @@
 
 if __name__ == '__main__':
     setup_logger(level=logging.DEBUG)
-<<<<<<< HEAD
 
     # test_eng()
     # test_eng_with_knowledge()
 
     test_jpn_postprocess()
-=======
-    test_eng()
-    # test_eng_with_knowledge()
->>>>>>> d2f15a1e
     # test_jpn()