--- conflicted
+++ resolved
@@ -142,10 +142,7 @@
 
         # logger.info('\n')
         # logger.info('--------------- stats --------------')
-<<<<<<< HEAD
-=======
         # logger.info(dict(stats))
->>>>>>> 5910d9c0
         # logger.info('\n' + pformat(stats))
 
         logger.info('\n\n')
