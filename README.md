# FLD Generator
This repository includes the code for generating the FLD corpus.  

See [the entry-point repository](https://github.com/hitachi-nlp/FLD.git) about the whole FLD project.

## About this release
<<<<<<< HEAD
* This is version 2.0 of FLD corpora. See the [the arXiv version](https://arxiv.org/abs/2308.0733) of our paper for details.
=======
* This is version 2.0 of FLD corpora. See [the arXiv version of our paper](https://arxiv.org/abs/2308.0733) for details.
>>>>>>> 0e57b1c7

## Installation
The code has been tested on Python 3.7.7.
```console
$ pip install -r ./requrements.txt
```

## How to generate FLD corpus
Use `./create_corpus.py`, which generates a corpus with the design specified by the option values.

We can create **FLD** (FLD.3) by running the follows command:
```console
$ python ./create_corpus.py\
    <output_dir>\
    <dataset_size>\
    --depth-range '[1, 3]'\
    --depth-distrib flat\
    --branch-extensions-range '[0, 5]'\
    --argument-config ./configs/arguments/axioms/\
    --complex-formula-arguments-weight 0.5\
    --quantifier-axiom-arguments-weight 0.2\
    --quantifier-axiom universal_quantifier_elim\
    --quantifier-axiom universal_quantifier_intro\
    --quantifier-axiom existential_quantifier_intro\
    --quantifier-axiom existential_quantifier_elim\
    --translation-config ./configs/translations/thing.v1/\
    --distractor "mixture(negative_tree_double.simplified_formula.various_form)"\
    --distractors-range '[0, 20]'\
    --num-workers 5\
    --seed 0
```

We can create **FLD★** (FLD.4) by running the follows command:
```console
$ python ./create_corpus.py\
    <output_dir>\
    <dataset_size>\
    --depth-range '[1, 8]'\
    --depth-distrib flat\
    --branch-extensions-range '[0, 5]'\
    --argument-config ./configs/arguments/axioms/\
    --complex-formula-arguments-weight 0.5\
    --quantifier-axiom-arguments-weight 0.2\
    --quantifier-axiom universal_quantifier_elim\
    --quantifier-axiom universal_quantifier_intro\
    --quantifier-axiom existential_quantifier_intro\
    --quantifier-axiom existential_quantifier_elim\
    --translation-config ./configs/translations/thing.v1/\
    --distractor "mixture(negative_tree_double.simplified_formula.various_form)"\
    --distractors-range '[0, 20]'\
    --num-workers 5\
    --seed 0
```<|MERGE_RESOLUTION|>--- conflicted
+++ resolved
@@ -4,11 +4,7 @@
 See [the entry-point repository](https://github.com/hitachi-nlp/FLD.git) about the whole FLD project.
 
 ## About this release
-<<<<<<< HEAD
-* This is version 2.0 of FLD corpora. See the [the arXiv version](https://arxiv.org/abs/2308.0733) of our paper for details.
-=======
 * This is version 2.0 of FLD corpora. See [the arXiv version of our paper](https://arxiv.org/abs/2308.0733) for details.
->>>>>>> 0e57b1c7
 
 ## Installation
 The code has been tested on Python 3.7.7.
