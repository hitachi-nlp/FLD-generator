--- conflicted
+++ resolved
@@ -289,19 +289,12 @@
 
         event_nouns = [word
                        for word in self._load_words_by_pos_attrs(word_bank, pos=POS.NOUN)
-<<<<<<< HEAD
-                       if word not in intermediate_constant_nouns and ATTR.can_be_event_noun in word_bank.get_attrs(word)]
-=======
                        if ATTR.can_be_event_noun in word_bank.get_attrs(word)]
         event_nouns = list(set(event_nouns) - intermediate_constant_noun_set)
         random.shuffle(event_nouns)
->>>>>>> 5c104c3e
 
         entity_nouns = [word
                         for word in self._load_words_by_pos_attrs(word_bank, pos=POS.NOUN)
-<<<<<<< HEAD
-                        if word not in intermediate_constant_nouns and ATTR.can_be_entity_noun in word_bank.get_attrs(word)]
-=======
                         if ATTR.can_be_entity_noun in word_bank.get_attrs(word)]
         entity_nouns = list(set(entity_nouns) - intermediate_constant_noun_set)
         random.shuffle(entity_nouns)
@@ -310,7 +303,6 @@
                        for word in self._load_words_by_pos_attrs(word_bank, pos=POS.NOUN)]
         other_nouns = list(set(other_nouns) - intermediate_constant_noun_set - set(event_nouns) - set(entity_nouns))
         random.shuffle(other_nouns)
->>>>>>> 5c104c3e
 
         logger.info('loading adjs ...')
         adjs = [word
@@ -348,7 +340,6 @@
         adj_verb_noun_ratio = adj_verb_noun_ratio or [1, 2, 1]
         adj_verb_noun_weight = [3 * ratio / sum(adj_verb_noun_ratio) for ratio in adj_verb_noun_ratio]
 
-<<<<<<< HEAD
         def make_chained_sampling_from_weighted_iterators(words, weights):
             _cyclic_words = []
             _weights = []
@@ -370,25 +361,12 @@
             zeorary_weights = (1.0,)
         else:
             zeroary_words = (adjs, intransitive_verbs, build_transitive_verb_PASs, event_nouns)
-            zeorary_weights = (adj_verb_noun_weight[0], adj_verb_noun_weight[1] * 1 / 3, adj_verb_noun_weight[0] * 2 / 3, adj_verb_noun_weight[2])
+            zeorary_weights = (adj_verb_noun_weight[0], adj_verb_noun_weight[1] * 1 / 3, adj_verb_noun_weight[1] * 2 / 3, adj_verb_noun_weight[2])
         zeroary_predicates = make_chained_sampling_from_weighted_iterators(zeroary_words, zeorary_weights)
 
-        unary_words = (adjs, intransitive_verbs, build_transitive_verb_PASs, nouns)
-        unary_weights = (adj_verb_noun_weight[0], adj_verb_noun_weight[1] * 1 / 3, adj_verb_noun_weight[0] * 2 / 3, adj_verb_noun_weight[2])
+        unary_words = (adjs, intransitive_verbs, build_transitive_verb_PASs, other_nouns)
+        unary_weights = (adj_verb_noun_weight[0], adj_verb_noun_weight[1] * 1 / 3, adj_verb_noun_weight[1] * 2 / 3, adj_verb_noun_weight[2])
         unary_predicates = make_chained_sampling_from_weighted_iterators(unary_words, unary_weights)
-=======
-        zeorary_word_weights = (adj_verb_noun_weight[0], adj_verb_noun_weight[1] * 1 / 3, adj_verb_noun_weight[1] * 2 / 3, adj_verb_noun_weight[2])
-        zeroary_predicates = chained_sampling_from_weighted_iterators(
-            (RandomCycle(adjs), RandomCycle(intransitive_verbs), RandomCycle(build_transitive_verb_PASs, shuffle=False), RandomCycle(event_nouns)),
-            zeorary_word_weights,
-        )
-
-        unary_word_weights = (adj_verb_noun_weight[0], adj_verb_noun_weight[1] * 1 / 3, adj_verb_noun_weight[1] * 2 / 3, adj_verb_noun_weight[2])
-        unary_predicates = chained_sampling_from_weighted_iterators(
-            (RandomCycle(adjs), RandomCycle(intransitive_verbs), RandomCycle(build_transitive_verb_PASs, shuffle=False), RandomCycle(other_nouns)),
-            unary_word_weights,
-        )
->>>>>>> 5c104c3e
 
         constants = entity_nouns
 
