import re
from typing import List, Optional

IMPLICATION = '->'
AND = '&'
OR = 'v'
<<<<<<< HEAD
NOT = '¬'
DERIVE = '⊢'
=======
NEGATION = '¬'
>>>>>>> 5910d9c0

_PREDICATE_ALPHABETS = [
    'A', 'B', 'C', 'D', 'E',
    'F', 'G', 'H', 'I', 'J',
    'K', 'L', 'M', 'N', 'O',
    'P', 'Q', 'R', 'S', 'T', 'U',
]
PREDICATES = [
    f'{{{char}}}'
    for char in _PREDICATE_ALPHABETS
] + [
    f'{{{char0}{char1}}}'
    for char0 in _PREDICATE_ALPHABETS
    for char1 in _PREDICATE_ALPHABETS
]
_PREDICATE_REGEXP = re.compile('|'.join(PREDICATES))

CONSTANTS = [
    '{a}', '{b}', '{c}', '{d}', '{e}',
    '{f}', '{g}', '{h}', '{i}', '{j}',
    '{k}', '{l}', '{m}', '{n}', '{o}',
    '{p}', '{q}', '{r}', '{s}', '{t}', '{u}',
]  # do not use 'v' = OR
_CONSTANT_REGEXP = re.compile('|'.join(CONSTANTS))

VARIABLES = ['x', 'y', 'z']  # do not use 'v' = OR
_VARIABLE_REGEXP = re.compile('|'.join(VARIABLES))

PASs = [
    f'{pred}{arg}'
    for pred in PREDICATES
    for arg in CONSTANTS + VARIABLES + ['']
]
_PAS_REGEXP = re.compile('|'.join(PASs))

_UNARY_PAS_REGEXPs = {
    f'{pred}': re.compile(
        '|'.join([
            f'{pred}{arg}'
            for arg in CONSTANTS + VARIABLES
        ])
    )
    for pred in PREDICATES
}

_UNIVERSAL_QUENTIFIER_REGEXP = re.compile(
    '|'.join([f'\({variable}\)' for variable in VARIABLES])
)

_EXISTENTIAL_QUENTIFIER_REGEXP = re.compile(
    '|'.join([f'\(E{variable}\)' for variable in VARIABLES])
)


class Formula:

    def __init__(self,
                 formula_str: str,
                 translation: Optional[str] = None,
                 translation_name: Optional[str] = None):
        self._formula_str = formula_str
        self.translation = translation
        self.translation_name = translation_name

    @property
    def rep(self) -> str:
        return self._formula_str

    def __str__(self) -> str:
        transl_repr = '"' + self.translation + '"' if self.translation is not None else 'None'
        return f'Formula("{self._formula_str}", transl={transl_repr})'

    def __repr__(self) -> str:
        return self.__str__()

    @property
    def premise(self) -> Optional['Formula']:
        if self.rep.find(IMPLICATION) < 0:
            return None
        else:
            return Formula(f' {IMPLICATION} '.join(self.rep.split(f' {IMPLICATION} ')[:-1]))

    @property
    def conclusion(self) -> Optional['Formula']:
        if self.rep.find(IMPLICATION) < 0:
            return None
        else:
            return Formula(self.rep.split(f' {IMPLICATION} ')[-1])

    @property
    def wo_quantifier(self) -> 'Formula':
        return Formula(self.rep.split(': ')[-1])

    @property
    def predicates(self) -> List['Formula']:
        return [Formula(rep) for rep in self._find(_PREDICATE_REGEXP)]

    @property
    def zeroary_predicates(self) -> List['Formula']:
        unary_predicate_reps = {predicate.rep for predicate in self.unary_predicates}
        return [predicate for predicate in self.predicates
                if predicate.rep not in unary_predicate_reps]
        # return [predicate for predicate in self.predicates
        #         if all((f'{predicate.rep}{argument}' not in self.rep for argument in VARIABLES + CONSTANTS))]

    @property
    def unary_predicates(self) -> List['Formula']:
        return [predicate for predicate in self.predicates
                if _UNARY_PAS_REGEXPs[predicate.rep].search(self.rep)]

    @property
    def constants(self) -> List['Formula']:
        return [Formula(rep) for rep in self._find(_CONSTANT_REGEXP)]

    @property
    def interprands(self) -> List['Formula']:
        return self.predicates + self.constants

    @property
    def variables(self) -> List['Formula']:
        return [Formula(rep) for rep in self._find(_VARIABLE_REGEXP)]

    @property
    def existential_variables(self) -> List['Formula']:
        return [Formula(rep[2:-1]) for rep in self._find(_EXISTENTIAL_QUENTIFIER_REGEXP)]

    @property
    def universal_variables(self) -> List['Formula']:
        return [Formula(rep[1:-1]) for rep in self._find(_UNIVERSAL_QUENTIFIER_REGEXP)]

    @property
    def PASs(self) -> List['Formula']:
        return [Formula(rep) for rep in self._find(_PAS_REGEXP)]

    @property
    def zeroary_PASs(self) -> List['Formula']:
        return self.zeroary_predicates

    @property
    def unary_PASs(self) -> List['Formula']:
        return [PAS for PAS in self.PASs
                if PAS not in self.zeroary_predicates]

    @property
    def interprand_PASs(self) -> List['Formula']:
        return [PAS for PAS in self.PASs
                if len(PAS.variables) == 0]

    @property
    def zeroary_interprand_PASs(self) -> List['Formula']:
        return self.zeroary_predicates

    @property
    def unary_interprand_PASs(self) -> List['Formula']:
        return [PAS for PAS in self.unary_PASs
                if len(PAS.variables) == 0]

    def _find(self, regexp) -> List[str]:
        return sorted(set(regexp.findall(self.rep)))


def eliminate_double_negation(formula: Formula) -> Formula:
    return Formula(re.sub(f'{NEGATION}{NEGATION}', '', formula.rep))


def negate(formula: Formula) -> Formula:
    # '({A} v {B})'
    # '({A} v {B}) -> {C}'

    def require_outer_brace(formula: Formula) -> bool:
        if len(formula.PASs) == 1:
            # '{A}'
            # '{A}{a}'
            return False
        elif formula.rep.startswith('(') and formula.rep.endswith(')'):
            level = 1
            for char in formula.rep[1:]:
                if level == 0:
                    # '({A} v {B}) -> ({C} v {D})'
                    return True

                if char == '(':
                    level += 1
                elif char == ')':
                    level -= 1

            assert(level == 0)
            # '({A} v {B})'
            return False

        elif formula.rep.startswith(NEGATION):
            # ^^({A} v {B}) -> {C}
            # ^^({A} v {B})
            return require_outer_brace(Formula(formula.rep.lstrip(NEGATION)))
        else:
            return True

    if require_outer_brace(formula):
        return Formula(NEGATION + '(' + formula.rep + ')')
    else:
        return Formula(NEGATION + formula.rep)<|MERGE_RESOLUTION|>--- conflicted
+++ resolved
@@ -4,12 +4,9 @@
 IMPLICATION = '->'
 AND = '&'
 OR = 'v'
-<<<<<<< HEAD
 NOT = '¬'
+NEGATION = '¬'
 DERIVE = '⊢'
-=======
-NEGATION = '¬'
->>>>>>> 5910d9c0
 
 _PREDICATE_ALPHABETS = [
     'A', 'B', 'C', 'D', 'E',
