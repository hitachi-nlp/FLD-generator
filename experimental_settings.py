from typing import Dict
import copy

_DATASET_SETTINGS = {
    # XXX: Be cared about the max length not to be too large, when you edit the setting.

    '20220828.size--100000': {
        'world_assump': 'OWA',
        'proof_stances': ['PROOF', 'DISPROOF'],

        'argument_configs': [
            './configs/FLNL/arguments/axiom.pred_only.json',
            './configs/FLNL/arguments/axiom--and_or.pred_only.json',

            './configs/FLNL/arguments/axiom.pred_arg.json',
            './configs/FLNL/arguments/axiom--and_or.pred_arg.json',

            './configs/FLNL/arguments/theorem.pred_only.json',
            './configs/FLNL/arguments/theorem--and_or.pred_only.json',

            './configs/FLNL/arguments/theorem.pred_arg.json',
            './configs/FLNL/arguments/theorem--and_or.pred_arg.json',
        ],

        'complication': 0.3,
        'quantification': 0.2,

        'depth': 5,
        'branch_extension_steps': 5,
        'distractor': 'unknown_interprands',
        'distractor_factor': 1.0,

        'translation_configs': [
            './configs/FLNL/translations/clause_typed.thing.json',
            './configs/FLNL/translations/clause_typed.thing.sentence_negation.json',
        ],
    },

    '20220901.atmf-P.arg-basic.dpth-1': {
        'world_assump': 'OWA',
        'proof_stances': ['PROOF', 'DISPROOF'],

        'argument_configs': [
            './configs/FLNL/arguments/axiom.pred_only.json',
            # './configs/FLNL/arguments/axiom--and_or.pred_only.json',

            # './configs/FLNL/arguments/axiom.pred_arg.json',
            # './configs/FLNL/arguments/axiom--and_or.pred_arg.json',

            './configs/FLNL/arguments/theorem.pred_only.json',
            # './configs/FLNL/arguments/theorem--and_or.pred_only.json',

            # './configs/FLNL/arguments/theorem.pred_arg.json',
            # './configs/FLNL/arguments/theorem--and_or.pred_arg.json',
        ],

        'complication': 0.0,
        'quantification': 0.0,

        'depth': 1,
        'branch_extension_steps': 0,
        'distractor': 'unknown_interprands',
        'distractor_factor': 0.5,

        'translation_configs': [
            './configs/FLNL/translations/clause_typed.thing.json',
            './configs/FLNL/translations/clause_typed.thing.sentence_negation.json',
        ],
    },


    '20220901.atmf-PA.arg-basic.dpth-1': {
        'world_assump': 'OWA',
        'proof_stances': ['PROOF', 'DISPROOF'],

        'argument_configs': [
            './configs/FLNL/arguments/axiom.pred_only.json',
            # './configs/FLNL/arguments/axiom--and_or.pred_only.json',

            './configs/FLNL/arguments/axiom.pred_arg.json',
            # './configs/FLNL/arguments/axiom--and_or.pred_arg.json',

            './configs/FLNL/arguments/theorem.pred_only.json',
            # './configs/FLNL/arguments/theorem--and_or.pred_only.json',

            './configs/FLNL/arguments/theorem.pred_arg.json',
            # './configs/FLNL/arguments/theorem--and_or.pred_arg.json',
        ],

        'complication': 0.0,
        'quantification': 0.0,

        'depth': 1,
        'branch_extension_steps': 0,
        'distractor': 'unknown_interprands',
        'distractor_factor': 0.5,

        'translation_configs': [
            './configs/FLNL/translations/clause_typed.thing.json',
            './configs/FLNL/translations/clause_typed.thing.sentence_negation.json',
        ],
    },


    '20220901.atmf-PA.arg-compl.dpth-1': {
        'world_assump': 'OWA',
        'proof_stances': ['PROOF', 'DISPROOF'],

        'argument_configs': [
            './configs/FLNL/arguments/axiom.pred_only.json',
            './configs/FLNL/arguments/axiom--and_or.pred_only.json',

            './configs/FLNL/arguments/axiom.pred_arg.json',
            './configs/FLNL/arguments/axiom--and_or.pred_arg.json',

            './configs/FLNL/arguments/theorem.pred_only.json',
            './configs/FLNL/arguments/theorem--and_or.pred_only.json',

            './configs/FLNL/arguments/theorem.pred_arg.json',
            './configs/FLNL/arguments/theorem--and_or.pred_arg.json',
        ],

        'complication': 0.3,
        'quantification': 0.2,

        'depth': 1,
        'branch_extension_steps': 0,
        'distractor': 'unknown_interprands',
        'distractor_factor': 0.5,

        'translation_configs': [
            './configs/FLNL/translations/clause_typed.thing.json',
            './configs/FLNL/translations/clause_typed.thing.sentence_negation.json',
        ],
    },


    '20220901.atmf-PA.arg-compl.dpth-3': {
        'world_assump': 'OWA',
        'proof_stances': ['PROOF', 'DISPROOF'],

        'argument_configs': [
            './configs/FLNL/arguments/axiom.pred_only.json',
            './configs/FLNL/arguments/axiom--and_or.pred_only.json',

            './configs/FLNL/arguments/axiom.pred_arg.json',
            './configs/FLNL/arguments/axiom--and_or.pred_arg.json',

            './configs/FLNL/arguments/theorem.pred_only.json',
            './configs/FLNL/arguments/theorem--and_or.pred_only.json',

            './configs/FLNL/arguments/theorem.pred_arg.json',
            './configs/FLNL/arguments/theorem--and_or.pred_arg.json',
        ],

        'complication': 0.3,
        'quantification': 0.2,

        'depth': 3,
        'branch_extension_steps': 3,
        'distractor': 'unknown_interprands',
        'distractor_factor': 0.5,

        'translation_configs': [
            './configs/FLNL/translations/clause_typed.thing.json',
            './configs/FLNL/translations/clause_typed.thing.sentence_negation.json',
        ],
    },

    '20220901.atmf-PA.arg-compl.dpth-5': {
        'world_assump': 'OWA',
        'proof_stances': ['PROOF', 'DISPROOF'],

        'argument_configs': [
            './configs/FLNL/arguments/axiom.pred_only.json',
            './configs/FLNL/arguments/axiom--and_or.pred_only.json',

            './configs/FLNL/arguments/axiom.pred_arg.json',
            './configs/FLNL/arguments/axiom--and_or.pred_arg.json',

            './configs/FLNL/arguments/theorem.pred_only.json',
            './configs/FLNL/arguments/theorem--and_or.pred_only.json',

            './configs/FLNL/arguments/theorem.pred_arg.json',
            './configs/FLNL/arguments/theorem--and_or.pred_arg.json',
        ],

        'complication': 0.3,
        'quantification': 0.2,

        'depth': 5,
        'branch_extension_steps': 3,
        'distractor': 'unknown_interprands',
        'distractor_factor': 0.5,

        'translation_configs': [
            './configs/FLNL/translations/clause_typed.thing.json',
            './configs/FLNL/translations/clause_typed.thing.sentence_negation.json',
        ],
    },

    '20220902.atmf-P.arg-basic.dpth-1.disproof-off': {
        'world_assump': 'OWA',
        'proof_stances': ['PROOF', 'DISPROOF'],

        'argument_configs': [
            './configs/FLNL/arguments/axiom.pred_only.json',
            # './configs/FLNL/arguments/axiom--and_or.pred_only.json',

            # './configs/FLNL/arguments/axiom.pred_arg.json',
            # './configs/FLNL/arguments/axiom--and_or.pred_arg.json',

            './configs/FLNL/arguments/theorem.pred_only.json',
            # './configs/FLNL/arguments/theorem--and_or.pred_only.json',

            # './configs/FLNL/arguments/theorem.pred_arg.json',
            # './configs/FLNL/arguments/theorem--and_or.pred_arg.json',
        ],

        'complication': 0.0,
        'quantification': 0.0,

        'depth': 1,
        'branch_extension_steps': 0,
        'distractor': 'unknown_interprands',
        'distractor_factor': 0.0,

        'translation_configs': [
            './configs/FLNL/translations/clause_typed.thing.json',
            './configs/FLNL/translations/clause_typed.thing.sentence_negation.json',
        ],
    },











    '20220916.atmf-P.arg-basic.dpth-1.UNKNOWN': {
        'world_assump': 'OWA',
        'proof_stances': ['PROOF', 'DISPROOF', 'UNKNOWN'],

        'argument_configs': [
            './configs/FLNL/arguments/axiom.pred_only.json',
            # './configs/FLNL/arguments/axiom--and_or.pred_only.json',

            # './configs/FLNL/arguments/axiom.pred_arg.json',
            # './configs/FLNL/arguments/axiom--and_or.pred_arg.json',

            './configs/FLNL/arguments/theorem.pred_only.json',
            # './configs/FLNL/arguments/theorem--and_or.pred_only.json',

            # './configs/FLNL/arguments/theorem.pred_arg.json',
            # './configs/FLNL/arguments/theorem--and_or.pred_arg.json',
        ],

        'complication': 0.0,
        'quantification': 0.0,

        'depth': 1,
        'branch_extension_steps': 0,
        'distractor': 'unknown_interprands',
        'distractor_factor': 0.5,

        'translation_configs': [
            './configs/FLNL/translations/clause_typed.thing.json',
            './configs/FLNL/translations/clause_typed.thing.sentence_negation.json',
        ],
    },


    '20220916.atmf-PA.arg-basic.dpth-1.UNKNOWN': {
        'world_assump': 'OWA',
        'proof_stances': ['PROOF', 'DISPROOF', 'UNKNOWN'],

        'argument_configs': [
            './configs/FLNL/arguments/axiom.pred_only.json',
            # './configs/FLNL/arguments/axiom--and_or.pred_only.json',

            './configs/FLNL/arguments/axiom.pred_arg.json',
            # './configs/FLNL/arguments/axiom--and_or.pred_arg.json',

            './configs/FLNL/arguments/theorem.pred_only.json',
            # './configs/FLNL/arguments/theorem--and_or.pred_only.json',

            './configs/FLNL/arguments/theorem.pred_arg.json',
            # './configs/FLNL/arguments/theorem--and_or.pred_arg.json',
        ],

        'complication': 0.0,
        'quantification': 0.0,

        'depth': 1,
        'branch_extension_steps': 0,
        'distractor': 'unknown_interprands',
        'distractor_factor': 0.5,

        'translation_configs': [
            './configs/FLNL/translations/clause_typed.thing.json',
            './configs/FLNL/translations/clause_typed.thing.sentence_negation.json',
        ],
    },


    '20220916.atmf-PA.arg-compl.dpth-1.UNKNOWN': {
        'world_assump': 'OWA',
        'proof_stances': ['PROOF', 'DISPROOF', 'UNKNOWN'],

        'argument_configs': [
            './configs/FLNL/arguments/axiom.pred_only.json',
            './configs/FLNL/arguments/axiom--and_or.pred_only.json',

            './configs/FLNL/arguments/axiom.pred_arg.json',
            './configs/FLNL/arguments/axiom--and_or.pred_arg.json',

            './configs/FLNL/arguments/theorem.pred_only.json',
            './configs/FLNL/arguments/theorem--and_or.pred_only.json',

            './configs/FLNL/arguments/theorem.pred_arg.json',
            './configs/FLNL/arguments/theorem--and_or.pred_arg.json',
        ],

        'complication': 0.3,
        'quantification': 0.2,

        'depth': 1,
        'branch_extension_steps': 0,
        'distractor': 'unknown_interprands',
        'distractor_factor': 0.5,

        'translation_configs': [
            './configs/FLNL/translations/clause_typed.thing.json',
            './configs/FLNL/translations/clause_typed.thing.sentence_negation.json',
        ],
    },


    '20220916.atmf-PA.arg-compl.dpth-3.UNKNOWN': {
        'world_assump': 'OWA',
        'proof_stances': ['PROOF', 'DISPROOF', 'UNKNOWN'],

        'argument_configs': [
            './configs/FLNL/arguments/axiom.pred_only.json',
            './configs/FLNL/arguments/axiom--and_or.pred_only.json',

            './configs/FLNL/arguments/axiom.pred_arg.json',
            './configs/FLNL/arguments/axiom--and_or.pred_arg.json',

            './configs/FLNL/arguments/theorem.pred_only.json',
            './configs/FLNL/arguments/theorem--and_or.pred_only.json',

            './configs/FLNL/arguments/theorem.pred_arg.json',
            './configs/FLNL/arguments/theorem--and_or.pred_arg.json',
        ],

        'complication': 0.3,
        'quantification': 0.2,

        'depth': 3,
        'branch_extension_steps': 3,
        'distractor': 'unknown_interprands',
        'distractor_factor': 0.5,

        'translation_configs': [
            './configs/FLNL/translations/clause_typed.thing.json',
            './configs/FLNL/translations/clause_typed.thing.sentence_negation.json',
        ],
    },

    '20220916.atmf-PA.arg-compl.dpth-5.UNKNOWN': {
        'world_assump': 'OWA',
        'proof_stances': ['PROOF', 'DISPROOF', 'UNKNOWN'],

        'argument_configs': [
            './configs/FLNL/arguments/axiom.pred_only.json',
            './configs/FLNL/arguments/axiom--and_or.pred_only.json',

            './configs/FLNL/arguments/axiom.pred_arg.json',
            './configs/FLNL/arguments/axiom--and_or.pred_arg.json',

            './configs/FLNL/arguments/theorem.pred_only.json',
            './configs/FLNL/arguments/theorem--and_or.pred_only.json',

            './configs/FLNL/arguments/theorem.pred_arg.json',
            './configs/FLNL/arguments/theorem--and_or.pred_arg.json',
        ],

        'complication': 0.3,
        'quantification': 0.2,

        'depth': 5,
        'branch_extension_steps': 3,
        'distractor': 'unknown_interprands',
        'distractor_factor': 0.5,

        'translation_configs': [
            './configs/FLNL/translations/clause_typed.thing.json',
            './configs/FLNL/translations/clause_typed.thing.sentence_negation.json',
        ],
    },









    '20220928.atmf-P.arg-basic.dpth-1.neg_tree_distractor': {
        'world_assump': 'OWA',
        'proof_stances': ['PROOF', 'DISPROOF', 'UNKNOWN'],

        'argument_configs': [
            './configs/FLNL/arguments/axiom.pred_only.json',
            # './configs/FLNL/arguments/axiom--and_or.pred_only.json',

            # './configs/FLNL/arguments/axiom.pred_arg.json',
            # './configs/FLNL/arguments/axiom--and_or.pred_arg.json',

            './configs/FLNL/arguments/theorem.pred_only.json',
            # './configs/FLNL/arguments/theorem--and_or.pred_only.json',

            # './configs/FLNL/arguments/theorem.pred_arg.json',
            # './configs/FLNL/arguments/theorem--and_or.pred_arg.json',
        ],

        'complication': 0.0,
        'quantification': 0.0,

        'depth': 1,
        'branch_extension_steps': 0,
        'distractor': 'unknown_interprands',
        'distractor_factor': 0.5,

        'translation_configs': [
            './configs/FLNL/translations/clause_typed.thing.json',
            './configs/FLNL/translations/clause_typed.thing.sentence_negation.json',
        ],
    },


    '20220928.atmf-PA.arg-basic.dpth-1.neg_tree_distractor': {
        'world_assump': 'OWA',
        'proof_stances': ['PROOF', 'DISPROOF', 'UNKNOWN'],

        'argument_configs': [
            './configs/FLNL/arguments/axiom.pred_only.json',
            # './configs/FLNL/arguments/axiom--and_or.pred_only.json',

            './configs/FLNL/arguments/axiom.pred_arg.json',
            # './configs/FLNL/arguments/axiom--and_or.pred_arg.json',

            './configs/FLNL/arguments/theorem.pred_only.json',
            # './configs/FLNL/arguments/theorem--and_or.pred_only.json',

            './configs/FLNL/arguments/theorem.pred_arg.json',
            # './configs/FLNL/arguments/theorem--and_or.pred_arg.json',
        ],

        'complication': 0.0,
        'quantification': 0.0,

        'depth': 1,
        'branch_extension_steps': 0,
        'distractor': 'unknown_interprands',
        'distractor_factor': 0.5,

        'translation_configs': [
            './configs/FLNL/translations/clause_typed.thing.json',
            './configs/FLNL/translations/clause_typed.thing.sentence_negation.json',
        ],
    },


    '20220928.atmf-PA.arg-compl.dpth-1.neg_tree_distractor': {
        'world_assump': 'OWA',
        'proof_stances': ['PROOF', 'DISPROOF', 'UNKNOWN'],

        'argument_configs': [
            './configs/FLNL/arguments/axiom.pred_only.json',
            './configs/FLNL/arguments/axiom--and_or.pred_only.json',

            './configs/FLNL/arguments/axiom.pred_arg.json',
            './configs/FLNL/arguments/axiom--and_or.pred_arg.json',

            './configs/FLNL/arguments/theorem.pred_only.json',
            './configs/FLNL/arguments/theorem--and_or.pred_only.json',

            './configs/FLNL/arguments/theorem.pred_arg.json',
            './configs/FLNL/arguments/theorem--and_or.pred_arg.json',
        ],

        'complication': 0.3,
        'quantification': 0.2,

        'depth': 1,
        'branch_extension_steps': 0,
        'distractor': 'fallback.negated_hypothesis_tree.unknown_interprands',
        'distractor_factor': 0.5,

        'translation_configs': [
            './configs/FLNL/translations/clause_typed.thing.json',
            './configs/FLNL/translations/clause_typed.thing.sentence_negation.json',
        ],
    },


    '20220928.atmf-PA.arg-compl.dpth-3.neg_tree_distractor': {
        'world_assump': 'OWA',
        'proof_stances': ['PROOF', 'DISPROOF', 'UNKNOWN'],

        'argument_configs': [
            './configs/FLNL/arguments/axiom.pred_only.json',
            './configs/FLNL/arguments/axiom--and_or.pred_only.json',

            './configs/FLNL/arguments/axiom.pred_arg.json',
            './configs/FLNL/arguments/axiom--and_or.pred_arg.json',

            './configs/FLNL/arguments/theorem.pred_only.json',
            './configs/FLNL/arguments/theorem--and_or.pred_only.json',

            './configs/FLNL/arguments/theorem.pred_arg.json',
            './configs/FLNL/arguments/theorem--and_or.pred_arg.json',
        ],

        'complication': 0.3,
        'quantification': 0.2,

        'depth': 3,
        'branch_extension_steps': 3,
        'distractor': 'fallback.negated_hypothesis_tree.unknown_interprands',
        'distractor_factor': 0.5,

        'translation_configs': [
            './configs/FLNL/translations/clause_typed.thing.json',
            './configs/FLNL/translations/clause_typed.thing.sentence_negation.json',
        ],
    },

    '20220928.atmf-PA.arg-compl.dpth-5.neg_tree_distractor': {
        'world_assump': 'OWA',
        'proof_stances': ['PROOF', 'DISPROOF', 'UNKNOWN'],

        'argument_configs': [
            './configs/FLNL/arguments/axiom.pred_only.json',
            './configs/FLNL/arguments/axiom--and_or.pred_only.json',

            './configs/FLNL/arguments/axiom.pred_arg.json',
            './configs/FLNL/arguments/axiom--and_or.pred_arg.json',

            './configs/FLNL/arguments/theorem.pred_only.json',
            './configs/FLNL/arguments/theorem--and_or.pred_only.json',

            './configs/FLNL/arguments/theorem.pred_arg.json',
            './configs/FLNL/arguments/theorem--and_or.pred_arg.json',
        ],

        'complication': 0.3,
        'quantification': 0.2,

        'depth': 5,
        'branch_extension_steps': 3,
        'distractor': 'fallback.negated_hypothesis_tree.unknown_interprands',
        'distractor_factor': 0.5,

        'translation_configs': [
            './configs/FLNL/translations/clause_typed.thing.json',
            './configs/FLNL/translations/clause_typed.thing.sentence_negation.json',
        ],
    },

<<<<<<< HEAD

    '20221002.atmf-PA.arg-compl.dpth-3.neg_tree_distractor.more': {
=======
    '20220929.atmf-PA.arg-compl.dpth-3.20220929.assump.debug': {
        'world_assump': 'OWA',
        'proof_stances': ['PROOF', 'DISPROOF', 'UNKNOWN'],

        'argument_configs': [
            './configs/FLNL/arguments/axiom.pred_only.json',
            './configs/FLNL/arguments/axiom--and_or.pred_only.json',

            # './configs/FLNL/arguments/axiom.pred_arg.json',
            # './configs/FLNL/arguments/axiom--and_or.pred_arg.json',

            './configs/FLNL/arguments/theorem.pred_only.json',
            './configs/FLNL/arguments/theorem--and_or.pred_only.json',

            # './configs/FLNL/arguments/theorem.pred_arg.json',
            # './configs/FLNL/arguments/theorem--and_or.pred_arg.json',

            './configs/FLNL/arguments/axioms.with_assumption.json',
        ],

        'complication': 0.3,
        'quantification': 0.2,

        'depth': 3,
        'branch_extension_steps': 3,
        'distractor': 'fallback.negated_hypothesis_tree.unknown_interprands',
        'distractor_factor': 0.5,

        'translation_configs': [
            './configs/FLNL/translations/clause_typed.thing.json',
            './configs/FLNL/translations/clause_typed.thing.sentence_negation.json',
        ],
    },


    '20220929.atmf-PA.arg-compl.dpth-3.20221001.assump.void': {
>>>>>>> 0ac13764
        'world_assump': 'OWA',
        'proof_stances': ['PROOF', 'DISPROOF', 'UNKNOWN'],

        'argument_configs': [
            './configs/FLNL/arguments/axiom.pred_only.json',
            './configs/FLNL/arguments/axiom--and_or.pred_only.json',

            './configs/FLNL/arguments/axiom.pred_arg.json',
            './configs/FLNL/arguments/axiom--and_or.pred_arg.json',

            './configs/FLNL/arguments/theorem.pred_only.json',
            './configs/FLNL/arguments/theorem--and_or.pred_only.json',

            './configs/FLNL/arguments/theorem.pred_arg.json',
            './configs/FLNL/arguments/theorem--and_or.pred_arg.json',
<<<<<<< HEAD
=======

            './configs/FLNL/arguments/axioms.with_assumption.json',
>>>>>>> 0ac13764
        ],

        'complication': 0.3,
        'quantification': 0.2,

        'depth': 3,
        'branch_extension_steps': 3,
        'distractor': 'fallback.negated_hypothesis_tree.unknown_interprands',
<<<<<<< HEAD
        'distractor_factor': 1.0,
=======
        'distractor_factor': 0.5,
>>>>>>> 0ac13764

        'translation_configs': [
            './configs/FLNL/translations/clause_typed.thing.json',
            './configs/FLNL/translations/clause_typed.thing.sentence_negation.json',
        ],
    },

<<<<<<< HEAD
    '20221002.atmf-PA.arg-compl.dpth-5.neg_tree_distractor.more': {
=======

    '20220929.atmf-PA.arg-compl.dpth-5.20221001.assump.void': {
>>>>>>> 0ac13764
        'world_assump': 'OWA',
        'proof_stances': ['PROOF', 'DISPROOF', 'UNKNOWN'],

        'argument_configs': [
            './configs/FLNL/arguments/axiom.pred_only.json',
            './configs/FLNL/arguments/axiom--and_or.pred_only.json',

            './configs/FLNL/arguments/axiom.pred_arg.json',
            './configs/FLNL/arguments/axiom--and_or.pred_arg.json',

            './configs/FLNL/arguments/theorem.pred_only.json',
            './configs/FLNL/arguments/theorem--and_or.pred_only.json',

            './configs/FLNL/arguments/theorem.pred_arg.json',
            './configs/FLNL/arguments/theorem--and_or.pred_arg.json',
<<<<<<< HEAD
=======

            './configs/FLNL/arguments/axioms.with_assumption.json',
>>>>>>> 0ac13764
        ],

        'complication': 0.3,
        'quantification': 0.2,

        'depth': 5,
        'branch_extension_steps': 3,
        'distractor': 'fallback.negated_hypothesis_tree.unknown_interprands',
<<<<<<< HEAD
        'distractor_factor': 1.0,
=======
        'distractor_factor': 0.5,
>>>>>>> 0ac13764

        'translation_configs': [
            './configs/FLNL/translations/clause_typed.thing.json',
            './configs/FLNL/translations/clause_typed.thing.sentence_negation.json',
        ],
    },

<<<<<<< HEAD
=======



>>>>>>> 0ac13764
}


def get_dataset_setting(name: str) -> Dict:
    return copy.deepcopy(_DATASET_SETTINGS[name])<|MERGE_RESOLUTION|>--- conflicted
+++ resolved
@@ -575,10 +575,6 @@
         ],
     },
 
-<<<<<<< HEAD
-
-    '20221002.atmf-PA.arg-compl.dpth-3.neg_tree_distractor.more': {
-=======
     '20220929.atmf-PA.arg-compl.dpth-3.20220929.assump.debug': {
         'world_assump': 'OWA',
         'proof_stances': ['PROOF', 'DISPROOF', 'UNKNOWN'],
@@ -615,27 +611,23 @@
 
 
     '20220929.atmf-PA.arg-compl.dpth-3.20221001.assump.void': {
->>>>>>> 0ac13764
-        'world_assump': 'OWA',
-        'proof_stances': ['PROOF', 'DISPROOF', 'UNKNOWN'],
-
-        'argument_configs': [
-            './configs/FLNL/arguments/axiom.pred_only.json',
-            './configs/FLNL/arguments/axiom--and_or.pred_only.json',
-
-            './configs/FLNL/arguments/axiom.pred_arg.json',
-            './configs/FLNL/arguments/axiom--and_or.pred_arg.json',
-
-            './configs/FLNL/arguments/theorem.pred_only.json',
-            './configs/FLNL/arguments/theorem--and_or.pred_only.json',
-
-            './configs/FLNL/arguments/theorem.pred_arg.json',
-            './configs/FLNL/arguments/theorem--and_or.pred_arg.json',
-<<<<<<< HEAD
-=======
+        'world_assump': 'OWA',
+        'proof_stances': ['PROOF', 'DISPROOF', 'UNKNOWN'],
+
+        'argument_configs': [
+            './configs/FLNL/arguments/axiom.pred_only.json',
+            './configs/FLNL/arguments/axiom--and_or.pred_only.json',
+
+            './configs/FLNL/arguments/axiom.pred_arg.json',
+            './configs/FLNL/arguments/axiom--and_or.pred_arg.json',
+
+            './configs/FLNL/arguments/theorem.pred_only.json',
+            './configs/FLNL/arguments/theorem--and_or.pred_only.json',
+
+            './configs/FLNL/arguments/theorem.pred_arg.json',
+            './configs/FLNL/arguments/theorem--and_or.pred_arg.json',
 
             './configs/FLNL/arguments/axioms.with_assumption.json',
->>>>>>> 0ac13764
         ],
 
         'complication': 0.3,
@@ -644,44 +636,98 @@
         'depth': 3,
         'branch_extension_steps': 3,
         'distractor': 'fallback.negated_hypothesis_tree.unknown_interprands',
-<<<<<<< HEAD
+        'distractor_factor': 0.5,
+
+        'translation_configs': [
+            './configs/FLNL/translations/clause_typed.thing.json',
+            './configs/FLNL/translations/clause_typed.thing.sentence_negation.json',
+        ],
+    },
+
+
+    '20220929.atmf-PA.arg-compl.dpth-5.20221001.assump.void': {
+        'world_assump': 'OWA',
+        'proof_stances': ['PROOF', 'DISPROOF', 'UNKNOWN'],
+
+        'argument_configs': [
+            './configs/FLNL/arguments/axiom.pred_only.json',
+            './configs/FLNL/arguments/axiom--and_or.pred_only.json',
+
+            './configs/FLNL/arguments/axiom.pred_arg.json',
+            './configs/FLNL/arguments/axiom--and_or.pred_arg.json',
+
+            './configs/FLNL/arguments/theorem.pred_only.json',
+            './configs/FLNL/arguments/theorem--and_or.pred_only.json',
+
+            './configs/FLNL/arguments/theorem.pred_arg.json',
+            './configs/FLNL/arguments/theorem--and_or.pred_arg.json',
+
+            './configs/FLNL/arguments/axioms.with_assumption.json',
+        ],
+
+        'complication': 0.3,
+        'quantification': 0.2,
+
+        'depth': 5,
+        'branch_extension_steps': 3,
+        'distractor': 'fallback.negated_hypothesis_tree.unknown_interprands',
+        'distractor_factor': 0.5,
+
+        'translation_configs': [
+            './configs/FLNL/translations/clause_typed.thing.json',
+            './configs/FLNL/translations/clause_typed.thing.sentence_negation.json',
+        ],
+    },
+
+
+    '20221002.atmf-PA.arg-compl.dpth-3.neg_tree_distractor.more': {
+        'world_assump': 'OWA',
+        'proof_stances': ['PROOF', 'DISPROOF', 'UNKNOWN'],
+
+        'argument_configs': [
+            './configs/FLNL/arguments/axiom.pred_only.json',
+            './configs/FLNL/arguments/axiom--and_or.pred_only.json',
+
+            './configs/FLNL/arguments/axiom.pred_arg.json',
+            './configs/FLNL/arguments/axiom--and_or.pred_arg.json',
+
+            './configs/FLNL/arguments/theorem.pred_only.json',
+            './configs/FLNL/arguments/theorem--and_or.pred_only.json',
+
+            './configs/FLNL/arguments/theorem.pred_arg.json',
+            './configs/FLNL/arguments/theorem--and_or.pred_arg.json',
+        ],
+
+        'complication': 0.3,
+        'quantification': 0.2,
+
+        'depth': 3,
+        'branch_extension_steps': 3,
+        'distractor': 'fallback.negated_hypothesis_tree.unknown_interprands',
         'distractor_factor': 1.0,
-=======
-        'distractor_factor': 0.5,
->>>>>>> 0ac13764
-
-        'translation_configs': [
-            './configs/FLNL/translations/clause_typed.thing.json',
-            './configs/FLNL/translations/clause_typed.thing.sentence_negation.json',
-        ],
-    },
-
-<<<<<<< HEAD
+
+        'translation_configs': [
+            './configs/FLNL/translations/clause_typed.thing.json',
+            './configs/FLNL/translations/clause_typed.thing.sentence_negation.json',
+        ],
+    },
+
     '20221002.atmf-PA.arg-compl.dpth-5.neg_tree_distractor.more': {
-=======
-
-    '20220929.atmf-PA.arg-compl.dpth-5.20221001.assump.void': {
->>>>>>> 0ac13764
-        'world_assump': 'OWA',
-        'proof_stances': ['PROOF', 'DISPROOF', 'UNKNOWN'],
-
-        'argument_configs': [
-            './configs/FLNL/arguments/axiom.pred_only.json',
-            './configs/FLNL/arguments/axiom--and_or.pred_only.json',
-
-            './configs/FLNL/arguments/axiom.pred_arg.json',
-            './configs/FLNL/arguments/axiom--and_or.pred_arg.json',
-
-            './configs/FLNL/arguments/theorem.pred_only.json',
-            './configs/FLNL/arguments/theorem--and_or.pred_only.json',
-
-            './configs/FLNL/arguments/theorem.pred_arg.json',
-            './configs/FLNL/arguments/theorem--and_or.pred_arg.json',
-<<<<<<< HEAD
-=======
-
-            './configs/FLNL/arguments/axioms.with_assumption.json',
->>>>>>> 0ac13764
+        'world_assump': 'OWA',
+        'proof_stances': ['PROOF', 'DISPROOF', 'UNKNOWN'],
+
+        'argument_configs': [
+            './configs/FLNL/arguments/axiom.pred_only.json',
+            './configs/FLNL/arguments/axiom--and_or.pred_only.json',
+
+            './configs/FLNL/arguments/axiom.pred_arg.json',
+            './configs/FLNL/arguments/axiom--and_or.pred_arg.json',
+
+            './configs/FLNL/arguments/theorem.pred_only.json',
+            './configs/FLNL/arguments/theorem--and_or.pred_only.json',
+
+            './configs/FLNL/arguments/theorem.pred_arg.json',
+            './configs/FLNL/arguments/theorem--and_or.pred_arg.json',
         ],
 
         'complication': 0.3,
@@ -690,24 +736,14 @@
         'depth': 5,
         'branch_extension_steps': 3,
         'distractor': 'fallback.negated_hypothesis_tree.unknown_interprands',
-<<<<<<< HEAD
         'distractor_factor': 1.0,
-=======
-        'distractor_factor': 0.5,
->>>>>>> 0ac13764
-
-        'translation_configs': [
-            './configs/FLNL/translations/clause_typed.thing.json',
-            './configs/FLNL/translations/clause_typed.thing.sentence_negation.json',
-        ],
-    },
-
-<<<<<<< HEAD
-=======
-
-
-
->>>>>>> 0ac13764
+
+        'translation_configs': [
+            './configs/FLNL/translations/clause_typed.thing.json',
+            './configs/FLNL/translations/clause_typed.thing.sentence_negation.json',
+        ],
+    },
+
 }
 
 
